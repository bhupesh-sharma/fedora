--- conflicted
+++ resolved
@@ -1,82 +1,9 @@
-<<<<<<< HEAD
-#
-# Automatically generated make config: don't edit
-# Linux kernel version: 2.6.34
-#
-CONFIG_SYMBOL_PREFIX="_"
-# CONFIG_MMU is not set
-# CONFIG_FPU is not set
-CONFIG_RWSEM_GENERIC_SPINLOCK=y
-# CONFIG_RWSEM_XCHGADD_ALGORITHM is not set
-CONFIG_BLACKFIN=y
-CONFIG_GENERIC_CSUM=y
-CONFIG_GENERIC_BUG=y
-CONFIG_ZONE_DMA=y
-CONFIG_GENERIC_FIND_NEXT_BIT=y
-CONFIG_GENERIC_HARDIRQS=y
-CONFIG_GENERIC_IRQ_PROBE=y
-CONFIG_GENERIC_HARDIRQS_NO__DO_IRQ=y
-CONFIG_GENERIC_GPIO=y
-CONFIG_FORCE_MAX_ZONEORDER=14
-CONFIG_GENERIC_CALIBRATE_DELAY=y
-CONFIG_LOCKDEP_SUPPORT=y
-CONFIG_STACKTRACE_SUPPORT=y
-CONFIG_TRACE_IRQFLAGS_SUPPORT=y
-CONFIG_DEFCONFIG_LIST="/lib/modules/$UNAME_RELEASE/.config"
-CONFIG_CONSTRUCTORS=y
-
-#
-# General setup
-#
-CONFIG_EXPERIMENTAL=y
-CONFIG_BROKEN_ON_SMP=y
-CONFIG_INIT_ENV_ARG_LIMIT=32
-CONFIG_LOCALVERSION=""
-CONFIG_LOCALVERSION_AUTO=y
-CONFIG_HAVE_KERNEL_GZIP=y
-CONFIG_HAVE_KERNEL_BZIP2=y
-CONFIG_HAVE_KERNEL_LZMA=y
-CONFIG_KERNEL_GZIP=y
-# CONFIG_KERNEL_BZIP2 is not set
-# CONFIG_KERNEL_LZMA is not set
-# CONFIG_KERNEL_LZO is not set
-CONFIG_SYSVIPC=y
-CONFIG_SYSVIPC_SYSCTL=y
-# CONFIG_POSIX_MQUEUE is not set
-# CONFIG_BSD_PROCESS_ACCT is not set
-# CONFIG_TASKSTATS is not set
-# CONFIG_AUDIT is not set
-
-#
-# RCU Subsystem
-#
-CONFIG_TREE_RCU=y
-# CONFIG_TREE_PREEMPT_RCU is not set
-# CONFIG_TINY_RCU is not set
-# CONFIG_RCU_TRACE is not set
-CONFIG_RCU_FANOUT=32
-# CONFIG_RCU_FANOUT_EXACT is not set
-# CONFIG_TREE_RCU_TRACE is not set
-CONFIG_IKCONFIG=y
-CONFIG_IKCONFIG_PROC=y
-CONFIG_LOG_BUF_SHIFT=14
-# CONFIG_SYSFS_DEPRECATED_V2 is not set
-# CONFIG_RELAY is not set
-# CONFIG_NAMESPACES is not set
-CONFIG_BLK_DEV_INITRD=y
-CONFIG_INITRAMFS_SOURCE=""
-CONFIG_RD_GZIP=y
-# CONFIG_RD_BZIP2 is not set
-# CONFIG_RD_LZMA is not set
-# CONFIG_RD_LZO is not set
-=======
 CONFIG_EXPERIMENTAL=y
 CONFIG_SYSVIPC=y
 CONFIG_IKCONFIG=y
 CONFIG_IKCONFIG_PROC=y
 CONFIG_LOG_BUF_SHIFT=14
 CONFIG_BLK_DEV_INITRD=y
->>>>>>> 56385a12
 # CONFIG_CC_OPTIMIZE_FOR_SIZE is not set
 CONFIG_EMBEDDED=y
 # CONFIG_SYSCTL_SYSCALL is not set
@@ -88,252 +15,15 @@
 # CONFIG_AIO is not set
 CONFIG_SLAB=y
 CONFIG_MMAP_ALLOW_UNINITIALIZED=y
-<<<<<<< HEAD
-# CONFIG_PROFILING is not set
-CONFIG_HAVE_OPROFILE=y
-CONFIG_HAVE_ARCH_TRACEHOOK=y
-
-#
-# GCOV-based kernel profiling
-#
-# CONFIG_GCOV_KERNEL is not set
-# CONFIG_SLOW_WORK is not set
-# CONFIG_HAVE_GENERIC_DMA_COHERENT is not set
-CONFIG_SLABINFO=y
-CONFIG_RT_MUTEXES=y
-CONFIG_BASE_SMALL=0
-=======
->>>>>>> 56385a12
 CONFIG_MODULES=y
 CONFIG_MODULE_UNLOAD=y
 # CONFIG_LBDAF is not set
 # CONFIG_BLK_DEV_BSG is not set
-<<<<<<< HEAD
-# CONFIG_BLK_DEV_INTEGRITY is not set
-
-#
-# IO Schedulers
-#
-CONFIG_IOSCHED_NOOP=y
 # CONFIG_IOSCHED_DEADLINE is not set
-CONFIG_IOSCHED_CFQ=y
-# CONFIG_DEFAULT_DEADLINE is not set
-CONFIG_DEFAULT_CFQ=y
-# CONFIG_DEFAULT_NOOP is not set
-CONFIG_DEFAULT_IOSCHED="cfq"
-# CONFIG_INLINE_SPIN_TRYLOCK is not set
-# CONFIG_INLINE_SPIN_TRYLOCK_BH is not set
-# CONFIG_INLINE_SPIN_LOCK is not set
-# CONFIG_INLINE_SPIN_LOCK_BH is not set
-# CONFIG_INLINE_SPIN_LOCK_IRQ is not set
-# CONFIG_INLINE_SPIN_LOCK_IRQSAVE is not set
-CONFIG_INLINE_SPIN_UNLOCK=y
-# CONFIG_INLINE_SPIN_UNLOCK_BH is not set
-CONFIG_INLINE_SPIN_UNLOCK_IRQ=y
-# CONFIG_INLINE_SPIN_UNLOCK_IRQRESTORE is not set
-# CONFIG_INLINE_READ_TRYLOCK is not set
-# CONFIG_INLINE_READ_LOCK is not set
-# CONFIG_INLINE_READ_LOCK_BH is not set
-# CONFIG_INLINE_READ_LOCK_IRQ is not set
-# CONFIG_INLINE_READ_LOCK_IRQSAVE is not set
-CONFIG_INLINE_READ_UNLOCK=y
-# CONFIG_INLINE_READ_UNLOCK_BH is not set
-CONFIG_INLINE_READ_UNLOCK_IRQ=y
-# CONFIG_INLINE_READ_UNLOCK_IRQRESTORE is not set
-# CONFIG_INLINE_WRITE_TRYLOCK is not set
-# CONFIG_INLINE_WRITE_LOCK is not set
-# CONFIG_INLINE_WRITE_LOCK_BH is not set
-# CONFIG_INLINE_WRITE_LOCK_IRQ is not set
-# CONFIG_INLINE_WRITE_LOCK_IRQSAVE is not set
-CONFIG_INLINE_WRITE_UNLOCK=y
-# CONFIG_INLINE_WRITE_UNLOCK_BH is not set
-CONFIG_INLINE_WRITE_UNLOCK_IRQ=y
-# CONFIG_INLINE_WRITE_UNLOCK_IRQRESTORE is not set
-# CONFIG_MUTEX_SPIN_ON_OWNER is not set
-# CONFIG_PREEMPT_NONE is not set
-=======
-# CONFIG_IOSCHED_DEADLINE is not set
->>>>>>> 56385a12
 CONFIG_PREEMPT_VOLUNTARY=y
 CONFIG_BF537=y
-<<<<<<< HEAD
-# CONFIG_BF538 is not set
-# CONFIG_BF539 is not set
-# CONFIG_BF542_std is not set
-# CONFIG_BF542M is not set
-# CONFIG_BF544_std is not set
-# CONFIG_BF544M is not set
-# CONFIG_BF547_std is not set
-# CONFIG_BF547M is not set
-# CONFIG_BF548_std is not set
-# CONFIG_BF548M is not set
-# CONFIG_BF549_std is not set
-# CONFIG_BF549M is not set
-# CONFIG_BF561 is not set
-CONFIG_BF_REV_MIN=2
-CONFIG_BF_REV_MAX=3
-# CONFIG_BF_REV_0_0 is not set
-# CONFIG_BF_REV_0_1 is not set
-CONFIG_BF_REV_0_2=y
-# CONFIG_BF_REV_0_3 is not set
-# CONFIG_BF_REV_0_4 is not set
-# CONFIG_BF_REV_0_5 is not set
-# CONFIG_BF_REV_0_6 is not set
-# CONFIG_BF_REV_ANY is not set
-# CONFIG_BF_REV_NONE is not set
-CONFIG_BF53x=y
-CONFIG_MEM_MT48LC32M8A2_75=y
-CONFIG_IRQ_PLL_WAKEUP=7
-CONFIG_IRQ_RTC=8
-CONFIG_IRQ_PPI=8
-CONFIG_IRQ_SPORT0_RX=9
-CONFIG_IRQ_SPORT0_TX=9
-CONFIG_IRQ_SPORT1_RX=9
-CONFIG_IRQ_SPORT1_TX=9
-CONFIG_IRQ_TWI=10
-CONFIG_IRQ_UART0_RX=10
-CONFIG_IRQ_UART0_TX=10
-CONFIG_IRQ_UART1_RX=10
-CONFIG_IRQ_UART1_TX=10
-CONFIG_IRQ_MAC_RX=11
-CONFIG_IRQ_MAC_TX=11
-CONFIG_IRQ_TIMER0=8
-CONFIG_IRQ_TIMER1=12
-CONFIG_IRQ_TIMER2=12
-CONFIG_IRQ_TIMER3=12
-CONFIG_IRQ_TIMER4=12
-CONFIG_IRQ_TIMER5=12
-CONFIG_IRQ_TIMER6=12
-CONFIG_IRQ_TIMER7=12
-CONFIG_IRQ_PORTG_INTB=12
-CONFIG_IRQ_MEM_DMA0=13
-CONFIG_IRQ_MEM_DMA1=13
-CONFIG_IRQ_WATCH=13
-CONFIG_IRQ_SPI=10
-CONFIG_BFIN537_STAMP=y
-# CONFIG_BFIN537_BLUETECHNIX_CM_E is not set
-# CONFIG_BFIN537_BLUETECHNIX_CM_U is not set
-# CONFIG_BFIN537_BLUETECHNIX_TCM is not set
-# CONFIG_PNAV10 is not set
-# CONFIG_CAMSIG_MINOTAUR is not set
-
-#
-# BF537 Specific Configuration
-#
-
-#
-# Interrupt Priority Assignment
-#
-
-#
-# Priority
-#
-CONFIG_IRQ_DMA_ERROR=7
-CONFIG_IRQ_ERROR=11
-CONFIG_IRQ_CAN_RX=11
-CONFIG_IRQ_CAN_TX=11
-CONFIG_IRQ_PROG_INTA=12
-
-#
-# Board customizations
-#
-# CONFIG_CMDLINE_BOOL is not set
-CONFIG_BOOT_LOAD=0x1000
-
-#
-# Clock/PLL Setup
-#
-CONFIG_CLKIN_HZ=25000000
-# CONFIG_BFIN_KERNEL_CLOCK is not set
-CONFIG_MAX_VCO_HZ=600000000
-CONFIG_MIN_VCO_HZ=50000000
-CONFIG_MAX_SCLK_HZ=133333333
-CONFIG_MIN_SCLK_HZ=27000000
-
-#
-# Kernel Timer/Scheduler
-#
-# CONFIG_HZ_100 is not set
-CONFIG_HZ_250=y
-# CONFIG_HZ_300 is not set
-# CONFIG_HZ_1000 is not set
-CONFIG_HZ=250
-CONFIG_SCHED_HRTICK=y
-CONFIG_GENERIC_TIME=y
-CONFIG_GENERIC_CLOCKEVENTS=y
-
-#
-# Clock event device
-#
-# CONFIG_TICKSOURCE_GPTMR0 is not set
-CONFIG_TICKSOURCE_CORETMR=y
-
-#
-# Clock souce
-#
-CONFIG_CYCLES_CLOCKSOURCE=y
-# CONFIG_GPTMR0_CLOCKSOURCE is not set
-CONFIG_TICK_ONESHOT=y
-# CONFIG_NO_HZ is not set
-CONFIG_HIGH_RES_TIMERS=y
-CONFIG_GENERIC_CLOCKEVENTS_BUILD=y
-
-#
-# Misc
-#
-CONFIG_BFIN_SCRATCH_REG_RETN=y
-# CONFIG_BFIN_SCRATCH_REG_RETE is not set
-# CONFIG_BFIN_SCRATCH_REG_CYCLES is not set
-
-#
-# Blackfin Kernel Optimizations
-#
-
-#
-# Memory Optimizations
-#
-CONFIG_I_ENTRY_L1=y
-CONFIG_EXCPT_IRQ_SYSC_L1=y
-CONFIG_DO_IRQ_L1=y
-CONFIG_CORE_TIMER_IRQ_L1=y
-CONFIG_IDLE_L1=y
-CONFIG_SCHEDULE_L1=y
-CONFIG_ARITHMETIC_OPS_L1=y
-CONFIG_ACCESS_OK_L1=y
-CONFIG_MEMSET_L1=y
-CONFIG_MEMCPY_L1=y
-CONFIG_STRCMP_L1=y
-CONFIG_STRNCMP_L1=y
-CONFIG_STRCPY_L1=y
-CONFIG_STRNCPY_L1=y
-CONFIG_SYS_BFIN_SPINLOCK_L1=y
-# CONFIG_IP_CHECKSUM_L1 is not set
-CONFIG_CACHELINE_ALIGNED_L1=y
-# CONFIG_SYSCALL_TAB_L1 is not set
-# CONFIG_CPLB_SWITCH_TAB_L1 is not set
-CONFIG_CACHE_FLUSH_L1=y
-
-#
-# Speed Optimizations
-#
-CONFIG_BFIN_INS_LOWOVERHEAD=y
-CONFIG_RAMKERNEL=y
-# CONFIG_ROMKERNEL is not set
-CONFIG_SELECT_MEMORY_MODEL=y
-CONFIG_FLATMEM_MANUAL=y
-# CONFIG_DISCONTIGMEM_MANUAL is not set
-# CONFIG_SPARSEMEM_MANUAL is not set
-CONFIG_FLATMEM=y
-CONFIG_FLAT_NODE_MEM_MAP=y
-CONFIG_PAGEFLAGS_EXTENDED=y
-CONFIG_SPLIT_PTLOCK_CPUS=4
-# CONFIG_PHYS_ADDR_T_64BIT is not set
-CONFIG_ZONE_DMA_FLAG=1
-CONFIG_VIRT_TO_BUS=y
-=======
 CONFIG_IRQ_ERROR=11
 CONFIG_HIGH_RES_TIMERS=y
->>>>>>> 56385a12
 CONFIG_NOMMU_INITIAL_TRIM_EXCESS=0
 CONFIG_BFIN_GPTIMERS=m
 CONFIG_C_CDPRIO=y
@@ -341,28 +31,6 @@
 CONFIG_BINFMT_FLAT=y
 CONFIG_BINFMT_ZFLAT=y
 CONFIG_PM=y
-<<<<<<< HEAD
-# CONFIG_PM_DEBUG is not set
-CONFIG_PM_SLEEP=y
-CONFIG_SUSPEND=y
-CONFIG_SUSPEND_FREEZER=y
-# CONFIG_PM_RUNTIME is not set
-CONFIG_PM_OPS=y
-CONFIG_ARCH_SUSPEND_POSSIBLE=y
-CONFIG_PM_BFIN_SLEEP_DEEPER=y
-# CONFIG_PM_BFIN_SLEEP is not set
-
-#
-# Possible Suspend Mem / Hibernate Wake-Up Sources
-#
-# CONFIG_PM_BFIN_WAKE_PH6 is not set
-
-#
-# CPU Frequency scaling
-#
-# CONFIG_CPU_FREQ is not set
-=======
->>>>>>> 56385a12
 CONFIG_NET=y
 CONFIG_PACKET=y
 CONFIG_UNIX=y
@@ -378,15 +46,7 @@
 CONFIG_CAN_RAW=m
 CONFIG_CAN_BCM=m
 CONFIG_CAN_DEV=m
-<<<<<<< HEAD
-# CONFIG_CAN_CALC_BITTIMING is not set
-# CONFIG_CAN_MCP251X is not set
 CONFIG_CAN_BFIN=m
-# CONFIG_CAN_SJA1000 is not set
-# CONFIG_CAN_DEBUG_DEVICES is not set
-=======
-CONFIG_CAN_BFIN=m
->>>>>>> 56385a12
 CONFIG_IRDA=m
 CONFIG_IRLAN=m
 CONFIG_IRCOMM=m
@@ -407,177 +67,19 @@
 CONFIG_MTD_RAM=y
 CONFIG_MTD_ROM=m
 CONFIG_MTD_PHYSMAP=m
-<<<<<<< HEAD
-# CONFIG_MTD_PHYSMAP_COMPAT is not set
-# CONFIG_MTD_UCLINUX is not set
-# CONFIG_MTD_PLATRAM is not set
-
-#
-# Self-contained MTD device drivers
-#
-# CONFIG_MTD_DATAFLASH is not set
-# CONFIG_MTD_M25P80 is not set
-# CONFIG_MTD_SST25L is not set
-# CONFIG_MTD_SLRAM is not set
-# CONFIG_MTD_PHRAM is not set
-# CONFIG_MTD_MTDRAM is not set
-# CONFIG_MTD_BLOCK2MTD is not set
-
-#
-# Disk-On-Chip Device Drivers
-#
-# CONFIG_MTD_DOC2000 is not set
-# CONFIG_MTD_DOC2001 is not set
-# CONFIG_MTD_DOC2001PLUS is not set
-# CONFIG_MTD_NAND is not set
-# CONFIG_MTD_ONENAND is not set
-
-#
-# LPDDR flash memory drivers
-#
-# CONFIG_MTD_LPDDR is not set
-
-#
-# UBI - Unsorted block images
-#
-# CONFIG_MTD_UBI is not set
-# CONFIG_PARPORT is not set
-CONFIG_BLK_DEV=y
-# CONFIG_BLK_DEV_COW_COMMON is not set
-# CONFIG_BLK_DEV_LOOP is not set
-
-#
-# DRBD disabled because PROC_FS, INET or CONNECTOR not selected
-#
-# CONFIG_BLK_DEV_NBD is not set
 CONFIG_BLK_DEV_RAM=y
-CONFIG_BLK_DEV_RAM_COUNT=16
-CONFIG_BLK_DEV_RAM_SIZE=4096
-# CONFIG_BLK_DEV_XIP is not set
-# CONFIG_CDROM_PKTCDVD is not set
-# CONFIG_ATA_OVER_ETH is not set
-# CONFIG_BLK_DEV_HD is not set
-CONFIG_MISC_DEVICES=y
-# CONFIG_AD525X_DPOT is not set
-# CONFIG_ICS932S401 is not set
-# CONFIG_ENCLOSURE_SERVICES is not set
-# CONFIG_ISL29003 is not set
-# CONFIG_SENSORS_TSL2550 is not set
-# CONFIG_DS1682 is not set
-# CONFIG_TI_DAC7512 is not set
-# CONFIG_C2PORT is not set
-
-#
-# EEPROM support
-#
-# CONFIG_EEPROM_AT24 is not set
-# CONFIG_EEPROM_AT25 is not set
-# CONFIG_EEPROM_LEGACY is not set
-# CONFIG_EEPROM_MAX6875 is not set
-# CONFIG_EEPROM_93CX6 is not set
-CONFIG_HAVE_IDE=y
-# CONFIG_IDE is not set
-
-#
-# SCSI device support
-#
-CONFIG_SCSI_MOD=y
-# CONFIG_RAID_ATTRS is not set
-# CONFIG_SCSI is not set
-# CONFIG_SCSI_DMA is not set
-# CONFIG_SCSI_NETLINK is not set
-# CONFIG_ATA is not set
-# CONFIG_MD is not set
-=======
-CONFIG_BLK_DEV_RAM=y
->>>>>>> 56385a12
 CONFIG_NETDEVICES=y
 CONFIG_SMSC_PHY=y
-<<<<<<< HEAD
-# CONFIG_BROADCOM_PHY is not set
-# CONFIG_ICPLUS_PHY is not set
-# CONFIG_REALTEK_PHY is not set
-# CONFIG_NATIONAL_PHY is not set
-# CONFIG_STE10XP is not set
-# CONFIG_LSI_ET1011C_PHY is not set
-# CONFIG_MICREL_PHY is not set
-# CONFIG_FIXED_PHY is not set
-# CONFIG_MDIO_BITBANG is not set
-=======
->>>>>>> 56385a12
 CONFIG_NET_ETHERNET=y
 CONFIG_BFIN_MAC=y
-<<<<<<< HEAD
-CONFIG_BFIN_MAC_USE_L1=y
-CONFIG_BFIN_TX_DESC_NUM=10
-CONFIG_BFIN_RX_DESC_NUM=20
-# CONFIG_SMC91X is not set
-# CONFIG_DM9000 is not set
-# CONFIG_ENC28J60 is not set
-# CONFIG_ETHOC is not set
-# CONFIG_SMSC911X is not set
-# CONFIG_DNET is not set
-# CONFIG_ADF702X is not set
-# CONFIG_IBM_NEW_EMAC_ZMII is not set
-# CONFIG_IBM_NEW_EMAC_RGMII is not set
-# CONFIG_IBM_NEW_EMAC_TAH is not set
-# CONFIG_IBM_NEW_EMAC_EMAC4 is not set
-# CONFIG_IBM_NEW_EMAC_NO_FLOW_CTRL is not set
-# CONFIG_IBM_NEW_EMAC_MAL_CLR_ICINTSTAT is not set
-# CONFIG_IBM_NEW_EMAC_MAL_COMMON_ERR is not set
-# CONFIG_B44 is not set
-# CONFIG_KS8842 is not set
-# CONFIG_KS8851 is not set
-# CONFIG_KS8851_MLL is not set
 # CONFIG_NETDEV_1000 is not set
 # CONFIG_NETDEV_10000 is not set
 # CONFIG_WLAN is not set
-
-#
-# Enable WiMAX (Networking options) to see the WiMAX drivers
-#
-# CONFIG_WAN is not set
-# CONFIG_PPP is not set
-# CONFIG_SLIP is not set
-# CONFIG_NETCONSOLE is not set
-# CONFIG_NETPOLL is not set
-# CONFIG_NET_POLL_CONTROLLER is not set
-# CONFIG_ISDN is not set
-# CONFIG_PHONE is not set
-
-#
-# Input device support
-#
-CONFIG_INPUT=y
-# CONFIG_INPUT_FF_MEMLESS is not set
-# CONFIG_INPUT_POLLDEV is not set
-# CONFIG_INPUT_SPARSEKMAP is not set
-
-#
-# Userland interfaces
-#
-=======
-# CONFIG_NETDEV_1000 is not set
-# CONFIG_NETDEV_10000 is not set
-# CONFIG_WLAN is not set
->>>>>>> 56385a12
 # CONFIG_INPUT_MOUSEDEV is not set
 CONFIG_INPUT_EVDEV=m
 # CONFIG_INPUT_KEYBOARD is not set
 # CONFIG_INPUT_MOUSE is not set
 CONFIG_INPUT_MISC=y
-<<<<<<< HEAD
-# CONFIG_INPUT_AD714X is not set
-# CONFIG_INPUT_UINPUT is not set
-# CONFIG_INPUT_PCF8574 is not set
-# CONFIG_INPUT_GPIO_ROTARY_ENCODER is not set
-# CONFIG_INPUT_ADXL34X is not set
-
-#
-# Hardware I/O ports
-#
-=======
->>>>>>> 56385a12
 # CONFIG_SERIO is not set
 # CONFIG_VT is not set
 # CONFIG_DEVKMEM is not set
@@ -585,456 +87,45 @@
 CONFIG_SERIAL_BFIN=y
 CONFIG_SERIAL_BFIN_CONSOLE=y
 CONFIG_SERIAL_BFIN_UART0=y
-<<<<<<< HEAD
-# CONFIG_BFIN_UART0_CTSRTS is not set
-# CONFIG_SERIAL_BFIN_UART1 is not set
-CONFIG_SERIAL_CORE=y
-CONFIG_SERIAL_CORE_CONSOLE=y
-# CONFIG_SERIAL_BFIN_SPORT is not set
-# CONFIG_SERIAL_TIMBERDALE is not set
-CONFIG_UNIX98_PTYS=y
-# CONFIG_DEVPTS_MULTIPLE_INSTANCES is not set
-=======
->>>>>>> 56385a12
 # CONFIG_LEGACY_PTYS is not set
 # CONFIG_HW_RANDOM is not set
 CONFIG_I2C=m
 CONFIG_I2C_CHARDEV=m
 CONFIG_I2C_BLACKFIN_TWI=m
 CONFIG_I2C_BLACKFIN_TWI_CLK_KHZ=100
-<<<<<<< HEAD
-# CONFIG_I2C_GPIO is not set
-# CONFIG_I2C_OCORES is not set
-# CONFIG_I2C_SIMTEC is not set
-# CONFIG_I2C_XILINX is not set
-
-#
-# External I2C/SMBus adapter drivers
-#
-# CONFIG_I2C_PARPORT_LIGHT is not set
-# CONFIG_I2C_TAOS_EVM is not set
-
-#
-# Other I2C/SMBus bus drivers
-#
-# CONFIG_I2C_PCA_PLATFORM is not set
-# CONFIG_I2C_STUB is not set
-# CONFIG_I2C_DEBUG_CORE is not set
-# CONFIG_I2C_DEBUG_ALGO is not set
-# CONFIG_I2C_DEBUG_BUS is not set
-=======
->>>>>>> 56385a12
 CONFIG_SPI=y
 CONFIG_SPI_BFIN=y
-<<<<<<< HEAD
-# CONFIG_SPI_BFIN_LOCK is not set
-# CONFIG_SPI_BFIN_SPORT is not set
-# CONFIG_SPI_BITBANG is not set
-# CONFIG_SPI_GPIO is not set
-# CONFIG_SPI_XILINX is not set
-# CONFIG_SPI_DESIGNWARE is not set
-
-#
-# SPI Protocol Masters
-#
-# CONFIG_SPI_SPIDEV is not set
-# CONFIG_SPI_TLE62X0 is not set
-
-#
-# PPS support
-#
-# CONFIG_PPS is not set
-CONFIG_ARCH_WANT_OPTIONAL_GPIOLIB=y
-=======
->>>>>>> 56385a12
 CONFIG_GPIOLIB=y
 CONFIG_GPIO_SYSFS=y
-<<<<<<< HEAD
-
-#
-# Memory mapped GPIO expanders:
-#
-# CONFIG_GPIO_IT8761E is not set
-
-#
-# I2C GPIO expanders:
-#
-# CONFIG_GPIO_MAX7300 is not set
-# CONFIG_GPIO_MAX732X is not set
-# CONFIG_GPIO_PCA953X is not set
-# CONFIG_GPIO_PCF857X is not set
-# CONFIG_GPIO_ADP5588 is not set
-
-#
-# PCI GPIO expanders:
-#
-
-#
-# SPI GPIO expanders:
-#
-# CONFIG_GPIO_MAX7301 is not set
-# CONFIG_GPIO_MCP23S08 is not set
-# CONFIG_GPIO_MC33880 is not set
-
-#
-# AC97 GPIO expanders:
-#
-# CONFIG_W1 is not set
-# CONFIG_POWER_SUPPLY is not set
-=======
->>>>>>> 56385a12
 # CONFIG_HWMON is not set
 CONFIG_WATCHDOG=y
 CONFIG_BFIN_WDT=y
-<<<<<<< HEAD
-CONFIG_SSB_POSSIBLE=y
-
-#
-# Sonics Silicon Backplane
-#
-# CONFIG_SSB is not set
-
-#
-# Multifunction device drivers
-#
-# CONFIG_MFD_CORE is not set
-# CONFIG_MFD_SM501 is not set
-# CONFIG_HTC_PASIC3 is not set
-# CONFIG_UCB1400_CORE is not set
-# CONFIG_TPS65010 is not set
-# CONFIG_MFD_TMIO is not set
-# CONFIG_MFD_WM8400 is not set
-# CONFIG_MFD_WM8994 is not set
-# CONFIG_MFD_PCF50633 is not set
-# CONFIG_MFD_MC13783 is not set
-# CONFIG_EZX_PCAP is not set
-# CONFIG_AB4500_CORE is not set
-# CONFIG_REGULATOR is not set
-# CONFIG_MEDIA_SUPPORT is not set
-
-#
-# Graphics support
-#
-# CONFIG_VGASTATE is not set
-# CONFIG_VIDEO_OUTPUT_CONTROL is not set
-=======
->>>>>>> 56385a12
 CONFIG_FB=m
 CONFIG_FIRMWARE_EDID=y
 CONFIG_BACKLIGHT_LCD_SUPPORT=y
-<<<<<<< HEAD
-CONFIG_LCD_CLASS_DEVICE=m
-# CONFIG_LCD_L4F00242T03 is not set
-# CONFIG_LCD_LMS283GF05 is not set
-# CONFIG_LCD_LTV350QV is not set
-# CONFIG_LCD_ILI9320 is not set
-# CONFIG_LCD_TDO24M is not set
-# CONFIG_LCD_VGG2432A4 is not set
-# CONFIG_LCD_PLATFORM is not set
-CONFIG_BACKLIGHT_CLASS_DEVICE=m
-CONFIG_BACKLIGHT_GENERIC=m
-# CONFIG_BACKLIGHT_ADP8860 is not set
-# CONFIG_BACKLIGHT_ADP8870 is not set
-
-#
-# Display device support
-#
-# CONFIG_DISPLAY_SUPPORT is not set
-# CONFIG_LOGO is not set
-=======
->>>>>>> 56385a12
 CONFIG_SOUND=m
 CONFIG_SND=m
 CONFIG_SND_MIXER_OSS=m
 CONFIG_SND_PCM_OSS=m
-<<<<<<< HEAD
-CONFIG_SND_PCM_OSS_PLUGINS=y
-# CONFIG_SND_HRTIMER is not set
-# CONFIG_SND_DYNAMIC_MINORS is not set
-CONFIG_SND_SUPPORT_OLD_API=y
-CONFIG_SND_VERBOSE_PROCFS=y
-# CONFIG_SND_VERBOSE_PRINTK is not set
-# CONFIG_SND_DEBUG is not set
-# CONFIG_SND_RAWMIDI_SEQ is not set
-# CONFIG_SND_OPL3_LIB_SEQ is not set
-# CONFIG_SND_OPL4_LIB_SEQ is not set
-# CONFIG_SND_SBAWE_SEQ is not set
-# CONFIG_SND_EMU10K1_SEQ is not set
-CONFIG_SND_DRIVERS=y
-# CONFIG_SND_DUMMY is not set
-# CONFIG_SND_MTPAV is not set
-# CONFIG_SND_SERIAL_U16550 is not set
-# CONFIG_SND_MPU401 is not set
-CONFIG_SND_SPI=y
-=======
->>>>>>> 56385a12
 CONFIG_SND_SOC=m
 CONFIG_SND_BF5XX_I2S=m
 CONFIG_SND_BF5XX_SOC_AD73311=m
-<<<<<<< HEAD
-CONFIG_SND_AD7XXXX_SELECT=0
-# CONFIG_SND_BF5XX_SOC_ADAU1371 is not set
-# CONFIG_SND_BF5XX_SOC_ADAU1761 is not set
-# CONFIG_SND_BF5XX_SOC_ADAU1361 is not set
-# CONFIG_SND_BF5XX_SOC_ADAU1381 is not set
-# CONFIG_SND_BF5XX_SOC_ADAU1373 is not set
-# CONFIG_SND_BF5XX_SOC_ADAV80X is not set
-CONFIG_SND_BFIN_AD73311_SE=4
-# CONFIG_SND_BF5XX_TDM is not set
-=======
->>>>>>> 56385a12
 CONFIG_SND_BF5XX_AC97=m
 CONFIG_SND_BF5XX_SOC_AD1980=m
 # CONFIG_USB_SUPPORT is not set
 CONFIG_RTC_CLASS=y
-<<<<<<< HEAD
-CONFIG_RTC_HCTOSYS=y
-CONFIG_RTC_HCTOSYS_DEVICE="rtc0"
-# CONFIG_RTC_DEBUG is not set
-
-#
-# RTC interfaces
-#
-CONFIG_RTC_INTF_SYSFS=y
-CONFIG_RTC_INTF_PROC=y
-CONFIG_RTC_INTF_DEV=y
-# CONFIG_RTC_INTF_DEV_UIE_EMUL is not set
-# CONFIG_RTC_DRV_TEST is not set
-
-#
-# I2C RTC drivers
-#
-# CONFIG_RTC_DRV_DS1307 is not set
-# CONFIG_RTC_DRV_DS1374 is not set
-# CONFIG_RTC_DRV_DS1672 is not set
-# CONFIG_RTC_DRV_MAX6900 is not set
-# CONFIG_RTC_DRV_RS5C372 is not set
-# CONFIG_RTC_DRV_ISL1208 is not set
-# CONFIG_RTC_DRV_X1205 is not set
-# CONFIG_RTC_DRV_PCF8563 is not set
-# CONFIG_RTC_DRV_PCF8583 is not set
-# CONFIG_RTC_DRV_M41T80 is not set
-# CONFIG_RTC_DRV_BQ32K is not set
-# CONFIG_RTC_DRV_S35390A is not set
-# CONFIG_RTC_DRV_FM3130 is not set
-# CONFIG_RTC_DRV_RX8581 is not set
-# CONFIG_RTC_DRV_RX8025 is not set
-
-#
-# SPI RTC drivers
-#
-# CONFIG_RTC_DRV_M41T94 is not set
-# CONFIG_RTC_DRV_DS1305 is not set
-# CONFIG_RTC_DRV_DS1390 is not set
-# CONFIG_RTC_DRV_MAX6902 is not set
-# CONFIG_RTC_DRV_R9701 is not set
-# CONFIG_RTC_DRV_RS5C348 is not set
-# CONFIG_RTC_DRV_DS3234 is not set
-# CONFIG_RTC_DRV_PCF2123 is not set
-
-#
-# Platform RTC drivers
-#
-# CONFIG_RTC_DRV_DS1286 is not set
-# CONFIG_RTC_DRV_DS1511 is not set
-# CONFIG_RTC_DRV_DS1553 is not set
-# CONFIG_RTC_DRV_DS1742 is not set
-# CONFIG_RTC_DRV_STK17TA8 is not set
-# CONFIG_RTC_DRV_M48T86 is not set
-# CONFIG_RTC_DRV_M48T35 is not set
-# CONFIG_RTC_DRV_M48T59 is not set
-# CONFIG_RTC_DRV_MSM6242 is not set
-# CONFIG_RTC_DRV_BQ4802 is not set
-# CONFIG_RTC_DRV_RP5C01 is not set
-# CONFIG_RTC_DRV_V3020 is not set
-
-#
-# on-CPU RTC drivers
-#
 CONFIG_RTC_DRV_BFIN=y
-# CONFIG_DMADEVICES is not set
-# CONFIG_AUXDISPLAY is not set
-# CONFIG_UIO is not set
-
-#
-# TI VLYNQ
-#
-# CONFIG_STAGING is not set
-
-#
-# Firmware Drivers
-#
-# CONFIG_FIRMWARE_MEMMAP is not set
-# CONFIG_SIGMA is not set
-
-#
-# File systems
-#
-# CONFIG_EXT2_FS is not set
-# CONFIG_EXT3_FS is not set
-# CONFIG_EXT4_FS is not set
-# CONFIG_REISERFS_FS is not set
-# CONFIG_JFS_FS is not set
-# CONFIG_FS_POSIX_ACL is not set
-# CONFIG_XFS_FS is not set
-# CONFIG_OCFS2_FS is not set
-# CONFIG_BTRFS_FS is not set
-# CONFIG_NILFS2_FS is not set
-CONFIG_FILE_LOCKING=y
-CONFIG_FSNOTIFY=y
-=======
-CONFIG_RTC_DRV_BFIN=y
->>>>>>> 56385a12
 # CONFIG_DNOTIFY is not set
 CONFIG_JFFS2_FS=m
-<<<<<<< HEAD
-CONFIG_JFFS2_FS_DEBUG=0
-CONFIG_JFFS2_FS_WRITEBUFFER=y
-# CONFIG_JFFS2_FS_WBUF_VERIFY is not set
-# CONFIG_JFFS2_SUMMARY is not set
-# CONFIG_JFFS2_FS_XATTR is not set
-# CONFIG_JFFS2_COMPRESSION_OPTIONS is not set
-CONFIG_JFFS2_ZLIB=y
-# CONFIG_JFFS2_LZO is not set
-CONFIG_JFFS2_RTIME=y
-# CONFIG_JFFS2_RUBIN is not set
-# CONFIG_LOGFS is not set
-# CONFIG_CRAMFS is not set
-# CONFIG_SQUASHFS is not set
-# CONFIG_VXFS_FS is not set
-# CONFIG_MINIX_FS is not set
-# CONFIG_OMFS_FS is not set
-# CONFIG_HPFS_FS is not set
-# CONFIG_QNX4FS_FS is not set
-# CONFIG_ROMFS_FS is not set
-# CONFIG_SYSV_FS is not set
-# CONFIG_UFS_FS is not set
-CONFIG_NETWORK_FILESYSTEMS=y
-=======
->>>>>>> 56385a12
 CONFIG_NFS_FS=m
 CONFIG_NFS_V3=y
 CONFIG_SMB_FS=m
-<<<<<<< HEAD
-# CONFIG_SMB_NLS_DEFAULT is not set
-# CONFIG_CEPH_FS is not set
-# CONFIG_CIFS is not set
-# CONFIG_NCP_FS is not set
-# CONFIG_CODA_FS is not set
-# CONFIG_AFS_FS is not set
-
-#
-# Partition Types
-#
-# CONFIG_PARTITION_ADVANCED is not set
-CONFIG_MSDOS_PARTITION=y
-CONFIG_NLS=m
-CONFIG_NLS_DEFAULT="iso8859-1"
-# CONFIG_NLS_CODEPAGE_437 is not set
-# CONFIG_NLS_CODEPAGE_737 is not set
-# CONFIG_NLS_CODEPAGE_775 is not set
-# CONFIG_NLS_CODEPAGE_850 is not set
-# CONFIG_NLS_CODEPAGE_852 is not set
-# CONFIG_NLS_CODEPAGE_855 is not set
-# CONFIG_NLS_CODEPAGE_857 is not set
-# CONFIG_NLS_CODEPAGE_860 is not set
-# CONFIG_NLS_CODEPAGE_861 is not set
-# CONFIG_NLS_CODEPAGE_862 is not set
-# CONFIG_NLS_CODEPAGE_863 is not set
-# CONFIG_NLS_CODEPAGE_864 is not set
-# CONFIG_NLS_CODEPAGE_865 is not set
-# CONFIG_NLS_CODEPAGE_866 is not set
-# CONFIG_NLS_CODEPAGE_869 is not set
-# CONFIG_NLS_CODEPAGE_936 is not set
-# CONFIG_NLS_CODEPAGE_950 is not set
-# CONFIG_NLS_CODEPAGE_932 is not set
-# CONFIG_NLS_CODEPAGE_949 is not set
-# CONFIG_NLS_CODEPAGE_874 is not set
-# CONFIG_NLS_ISO8859_8 is not set
-# CONFIG_NLS_CODEPAGE_1250 is not set
-# CONFIG_NLS_CODEPAGE_1251 is not set
-# CONFIG_NLS_ASCII is not set
-# CONFIG_NLS_ISO8859_1 is not set
-# CONFIG_NLS_ISO8859_2 is not set
-# CONFIG_NLS_ISO8859_3 is not set
-# CONFIG_NLS_ISO8859_4 is not set
-# CONFIG_NLS_ISO8859_5 is not set
-# CONFIG_NLS_ISO8859_6 is not set
-# CONFIG_NLS_ISO8859_7 is not set
-# CONFIG_NLS_ISO8859_9 is not set
-# CONFIG_NLS_ISO8859_13 is not set
-# CONFIG_NLS_ISO8859_14 is not set
-# CONFIG_NLS_ISO8859_15 is not set
-# CONFIG_NLS_KOI8_R is not set
-# CONFIG_NLS_KOI8_U is not set
-# CONFIG_NLS_UTF8 is not set
-# CONFIG_DLM is not set
-
-#
-# Kernel hacking
-#
-# CONFIG_PRINTK_TIME is not set
-CONFIG_ENABLE_WARN_DEPRECATED=y
-CONFIG_ENABLE_MUST_CHECK=y
-CONFIG_FRAME_WARN=1024
-# CONFIG_MAGIC_SYSRQ is not set
-# CONFIG_STRIP_ASM_SYMS is not set
-# CONFIG_UNUSED_SYMBOLS is not set
-CONFIG_DEBUG_FS=y
-# CONFIG_HEADERS_CHECK is not set
-CONFIG_DEBUG_SECTION_MISMATCH=y
-=======
->>>>>>> 56385a12
 CONFIG_DEBUG_KERNEL=y
 CONFIG_DEBUG_SHIRQ=y
 CONFIG_DETECT_HUNG_TASK=y
-<<<<<<< HEAD
-# CONFIG_BOOTPARAM_HUNG_TASK_PANIC is not set
-CONFIG_BOOTPARAM_HUNG_TASK_PANIC_VALUE=0
-CONFIG_SCHED_DEBUG=y
-# CONFIG_SCHEDSTATS is not set
-# CONFIG_TIMER_STATS is not set
-# CONFIG_DEBUG_OBJECTS is not set
-# CONFIG_DEBUG_SLAB is not set
-# CONFIG_DEBUG_RT_MUTEXES is not set
-# CONFIG_RT_MUTEX_TESTER is not set
-# CONFIG_DEBUG_SPINLOCK is not set
-# CONFIG_DEBUG_MUTEXES is not set
-# CONFIG_DEBUG_LOCK_ALLOC is not set
-# CONFIG_PROVE_LOCKING is not set
-# CONFIG_LOCK_STAT is not set
-# CONFIG_DEBUG_SPINLOCK_SLEEP is not set
-# CONFIG_DEBUG_LOCKING_API_SELFTESTS is not set
-# CONFIG_DEBUG_KOBJECT is not set
-CONFIG_DEBUG_BUGVERBOSE=y
-=======
->>>>>>> 56385a12
 CONFIG_DEBUG_INFO=y
 # CONFIG_RCU_CPU_STALL_DETECTOR is not set
-<<<<<<< HEAD
-# CONFIG_BACKTRACE_SELF_TEST is not set
-# CONFIG_TRACEHOOK_SELF_TEST is not set
-# CONFIG_DEBUG_BLOCK_EXT_DEVT is not set
-# CONFIG_DEBUG_FORCE_WEAK_PER_CPU is not set
-# CONFIG_LKDTM is not set
-# CONFIG_FAULT_INJECTION is not set
-# CONFIG_SYSCTL_SYSCALL_CHECK is not set
-# CONFIG_PAGE_POISONING is not set
-CONFIG_HAVE_FUNCTION_TRACER=y
-CONFIG_HAVE_FUNCTION_GRAPH_TRACER=y
-CONFIG_HAVE_FUNCTION_TRACE_MCOUNT_TEST=y
-CONFIG_TRACING_SUPPORT=y
 # CONFIG_FTRACE is not set
-# CONFIG_DYNAMIC_DEBUG is not set
-# CONFIG_SAMPLES is not set
-CONFIG_HAVE_ARCH_KGDB=y
-# CONFIG_KGDB is not set
-# CONFIG_DEBUG_STACKOVERFLOW is not set
-# CONFIG_DEBUG_STACK_USAGE is not set
-CONFIG_DEBUG_VERBOSE=y
-=======
-# CONFIG_FTRACE is not set
->>>>>>> 56385a12
 CONFIG_DEBUG_MMRS=y
 CONFIG_DEBUG_HWERR=y
 CONFIG_EXACT_HWERR=y
@@ -1042,27 +133,6 @@
 CONFIG_DEBUG_BFIN_HWTRACE_COMPRESSION_ONE=y
 CONFIG_EARLY_PRINTK=y
 CONFIG_CPLB_INFO=y
-<<<<<<< HEAD
-CONFIG_ACCESS_CHECK=y
-# CONFIG_BFIN_ISRAM_SELF_TEST is not set
-# CONFIG_BFIN_PSEUDODBG_INSNS is not set
-
-#
-# Security options
-#
-# CONFIG_KEYS is not set
 CONFIG_SECURITY=y
-# CONFIG_SECURITYFS is not set
-# CONFIG_SECURITY_NETWORK is not set
-# CONFIG_SECURITY_PATH is not set
-# CONFIG_SECURITY_TOMOYO is not set
-# CONFIG_DEFAULT_SECURITY_SELINUX is not set
-# CONFIG_DEFAULT_SECURITY_SMACK is not set
-# CONFIG_DEFAULT_SECURITY_TOMOYO is not set
-CONFIG_DEFAULT_SECURITY_DAC=y
-CONFIG_DEFAULT_SECURITY=""
-=======
-CONFIG_SECURITY=y
->>>>>>> 56385a12
 CONFIG_CRYPTO=y
 # CONFIG_CRYPTO_ANSI_CPRNG is not set