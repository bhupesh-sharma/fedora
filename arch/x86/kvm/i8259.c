/*
 * 8259 interrupt controller emulation
 *
 * Copyright (c) 2003-2004 Fabrice Bellard
 * Copyright (c) 2007 Intel Corporation
 * Copyright 2009 Red Hat, Inc. and/or its affiliates.
 *
 * Permission is hereby granted, free of charge, to any person obtaining a copy
 * of this software and associated documentation files (the "Software"), to deal
 * in the Software without restriction, including without limitation the rights
 * to use, copy, modify, merge, publish, distribute, sublicense, and/or sell
 * copies of the Software, and to permit persons to whom the Software is
 * furnished to do so, subject to the following conditions:
 *
 * The above copyright notice and this permission notice shall be included in
 * all copies or substantial portions of the Software.
 *
 * THE SOFTWARE IS PROVIDED "AS IS", WITHOUT WARRANTY OF ANY KIND, EXPRESS OR
 * IMPLIED, INCLUDING BUT NOT LIMITED TO THE WARRANTIES OF MERCHANTABILITY,
 * FITNESS FOR A PARTICULAR PURPOSE AND NONINFRINGEMENT. IN NO EVENT SHALL
 * THE AUTHORS OR COPYRIGHT HOLDERS BE LIABLE FOR ANY CLAIM, DAMAGES OR OTHER
 * LIABILITY, WHETHER IN AN ACTION OF CONTRACT, TORT OR OTHERWISE, ARISING FROM,
 * OUT OF OR IN CONNECTION WITH THE SOFTWARE OR THE USE OR OTHER DEALINGS IN
 * THE SOFTWARE.
 * Authors:
 *   Yaozu (Eddie) Dong <Eddie.dong@intel.com>
 *   Port from Qemu.
 */
#include <linux/mm.h>
#include <linux/slab.h>
#include <linux/bitops.h>
#include "irq.h"

#include <linux/kvm_host.h>
#include "trace.h"

#define pr_pic_unimpl(fmt, ...)	\
	pr_err_ratelimited("kvm: pic: " fmt, ## __VA_ARGS__)

static void pic_irq_request(struct kvm *kvm, int level);

static void pic_lock(struct kvm_pic *s)
	__acquires(&s->lock)
{
	spin_lock(&s->lock);
}

static void pic_unlock(struct kvm_pic *s)
	__releases(&s->lock)
{
	bool wakeup = s->wakeup_needed;
	struct kvm_vcpu *vcpu, *found = NULL;
	int i;

	s->wakeup_needed = false;

	spin_unlock(&s->lock);

	if (wakeup) {
		kvm_for_each_vcpu(i, vcpu, s->kvm) {
			if (kvm_apic_accept_pic_intr(vcpu)) {
				found = vcpu;
				break;
			}
		}

		if (!found)
			return;

		kvm_make_request(KVM_REQ_EVENT, found);
		kvm_vcpu_kick(found);
	}
}

static void pic_clear_isr(struct kvm_kpic_state *s, int irq)
{
	s->isr &= ~(1 << irq);
	if (s != &s->pics_state->pics[0])
		irq += 8;
	/*
	 * We are dropping lock while calling ack notifiers since ack
	 * notifier callbacks for assigned devices call into PIC recursively.
	 * Other interrupt may be delivered to PIC while lock is dropped but
	 * it should be safe since PIC state is already updated at this stage.
	 */
	pic_unlock(s->pics_state);
	kvm_notify_acked_irq(s->pics_state->kvm, SELECT_PIC(irq), irq);
	pic_lock(s->pics_state);
}

/*
 * set irq level. If an edge is detected, then the IRR is set to 1
 */
static inline int pic_set_irq1(struct kvm_kpic_state *s, int irq, int level)
{
	int mask, ret = 1;
	mask = 1 << irq;
	if (s->elcr & mask)	/* level triggered */
		if (level) {
			ret = !(s->irr & mask);
			s->irr |= mask;
			s->last_irr |= mask;
		} else {
			s->irr &= ~mask;
			s->last_irr &= ~mask;
		}
	else	/* edge triggered */
		if (level) {
			if ((s->last_irr & mask) == 0) {
				ret = !(s->irr & mask);
				s->irr |= mask;
			}
			s->last_irr |= mask;
		} else
			s->last_irr &= ~mask;

	return (s->imr & mask) ? -1 : ret;
}

/*
 * return the highest priority found in mask (highest = smallest
 * number). Return 8 if no irq
 */
static inline int get_priority(struct kvm_kpic_state *s, int mask)
{
	int priority;
	if (mask == 0)
		return 8;
	priority = 0;
	while ((mask & (1 << ((priority + s->priority_add) & 7))) == 0)
		priority++;
	return priority;
}

/*
 * return the pic wanted interrupt. return -1 if none
 */
static int pic_get_irq(struct kvm_kpic_state *s)
{
	int mask, cur_priority, priority;

	mask = s->irr & ~s->imr;
	priority = get_priority(s, mask);
	if (priority == 8)
		return -1;
	/*
	 * compute current priority. If special fully nested mode on the
	 * master, the IRQ coming from the slave is not taken into account
	 * for the priority computation.
	 */
	mask = s->isr;
	if (s->special_fully_nested_mode && s == &s->pics_state->pics[0])
		mask &= ~(1 << 2);
	cur_priority = get_priority(s, mask);
	if (priority < cur_priority)
		/*
		 * higher priority found: an irq should be generated
		 */
		return (priority + s->priority_add) & 7;
	else
		return -1;
}

/*
 * raise irq to CPU if necessary. must be called every time the active
 * irq may change
 */
static void pic_update_irq(struct kvm_pic *s)
{
	int irq2, irq;

	irq2 = pic_get_irq(&s->pics[1]);
	if (irq2 >= 0) {
		/*
		 * if irq request by slave pic, signal master PIC
		 */
		pic_set_irq1(&s->pics[0], 2, 1);
		pic_set_irq1(&s->pics[0], 2, 0);
	}
	irq = pic_get_irq(&s->pics[0]);
	pic_irq_request(s->kvm, irq >= 0);
}

void kvm_pic_update_irq(struct kvm_pic *s)
{
	pic_lock(s);
	pic_update_irq(s);
	pic_unlock(s);
}

int kvm_pic_set_irq(struct kvm_pic *s, int irq, int irq_source_id, int level)
{
	int ret = -1;

	pic_lock(s);
	if (irq >= 0 && irq < PIC_NUM_PINS) {
		int irq_level = __kvm_irq_line_state(&s->irq_states[irq],
						     irq_source_id, level);
		ret = pic_set_irq1(&s->pics[irq >> 3], irq & 7, irq_level);
		pic_update_irq(s);
		trace_kvm_pic_set_irq(irq >> 3, irq & 7, s->pics[irq >> 3].elcr,
				      s->pics[irq >> 3].imr, ret == 0);
	}
	pic_unlock(s);

	return ret;
}

void kvm_pic_clear_all(struct kvm_pic *s, int irq_source_id)
{
	int i;

	pic_lock(s);
	for (i = 0; i < PIC_NUM_PINS; i++)
		__clear_bit(irq_source_id, &s->irq_states[i]);
	pic_unlock(s);
}

/*
 * acknowledge interrupt 'irq'
 */
static inline void pic_intack(struct kvm_kpic_state *s, int irq)
{
	s->isr |= 1 << irq;
	/*
	 * We don't clear a level sensitive interrupt here
	 */
	if (!(s->elcr & (1 << irq)))
		s->irr &= ~(1 << irq);

	if (s->auto_eoi) {
		if (s->rotate_on_auto_eoi)
			s->priority_add = (irq + 1) & 7;
		pic_clear_isr(s, irq);
	}

}

int kvm_pic_read_irq(struct kvm *kvm)
{
	int irq, irq2, intno;
	struct kvm_pic *s = pic_irqchip(kvm);

	pic_lock(s);
	irq = pic_get_irq(&s->pics[0]);
	if (irq >= 0) {
		pic_intack(&s->pics[0], irq);
		if (irq == 2) {
			irq2 = pic_get_irq(&s->pics[1]);
			if (irq2 >= 0)
				pic_intack(&s->pics[1], irq2);
			else
				/*
				 * spurious IRQ on slave controller
				 */
				irq2 = 7;
			intno = s->pics[1].irq_base + irq2;
			irq = irq2 + 8;
		} else
			intno = s->pics[0].irq_base + irq;
	} else {
		/*
		 * spurious IRQ on host controller
		 */
		irq = 7;
		intno = s->pics[0].irq_base + irq;
	}
	pic_update_irq(s);
	pic_unlock(s);

	return intno;
}

void kvm_pic_reset(struct kvm_kpic_state *s)
{
	int irq, i;
	struct kvm_vcpu *vcpu;
	u8 irr = s->irr, isr = s->imr;
	bool found = false;

	s->last_irr = 0;
	s->irr = 0;
	s->imr = 0;
	s->isr = 0;
	s->priority_add = 0;
	s->irq_base = 0;
	s->read_reg_select = 0;
	s->poll = 0;
	s->special_mask = 0;
	s->init_state = 0;
	s->auto_eoi = 0;
	s->rotate_on_auto_eoi = 0;
	s->special_fully_nested_mode = 0;
	s->init4 = 0;

	kvm_for_each_vcpu(i, vcpu, s->pics_state->kvm)
		if (kvm_apic_accept_pic_intr(vcpu)) {
			found = true;
			break;
		}


	if (!found)
		return;

	for (irq = 0; irq < PIC_NUM_PINS/2; irq++)
		if (irr & (1 << irq) || isr & (1 << irq))
			pic_clear_isr(s, irq);
}

static void pic_ioport_write(void *opaque, u32 addr, u32 val)
{
	struct kvm_kpic_state *s = opaque;
	int priority, cmd, irq;

	addr &= 1;
	if (addr == 0) {
		if (val & 0x10) {
			u8 edge_irr = s->irr & ~s->elcr;
			int i;
<<<<<<< HEAD
			bool found;
=======
			bool found = false;
>>>>>>> ddfb43f3
			struct kvm_vcpu *vcpu;

			s->init4 = val & 1;
			s->last_irr = 0;
			s->irr &= s->elcr;
			s->imr = 0;
			s->priority_add = 0;
			s->special_mask = 0;
			s->read_reg_select = 0;
			if (!s->init4) {
				s->special_fully_nested_mode = 0;
				s->auto_eoi = 0;
			}
			s->init_state = 1;
			if (val & 0x02)
				pr_pic_unimpl("single mode not supported");
			if (val & 0x08)
				pr_pic_unimpl(
					"level sensitive irq not supported");

			kvm_for_each_vcpu(i, vcpu, s->pics_state->kvm)
				if (kvm_apic_accept_pic_intr(vcpu)) {
					found = true;
					break;
				}


			if (found)
				for (irq = 0; irq < PIC_NUM_PINS/2; irq++)
					if (edge_irr & (1 << irq))
						pic_clear_isr(s, irq);
		} else if (val & 0x08) {
			if (val & 0x04)
				s->poll = 1;
			if (val & 0x02)
				s->read_reg_select = val & 1;
			if (val & 0x40)
				s->special_mask = (val >> 5) & 1;
		} else {
			cmd = val >> 5;
			switch (cmd) {
			case 0:
			case 4:
				s->rotate_on_auto_eoi = cmd >> 2;
				break;
			case 1:	/* end of interrupt */
			case 5:
				priority = get_priority(s, s->isr);
				if (priority != 8) {
					irq = (priority + s->priority_add) & 7;
					if (cmd == 5)
						s->priority_add = (irq + 1) & 7;
					pic_clear_isr(s, irq);
					pic_update_irq(s->pics_state);
				}
				break;
			case 3:
				irq = val & 7;
				pic_clear_isr(s, irq);
				pic_update_irq(s->pics_state);
				break;
			case 6:
				s->priority_add = (val + 1) & 7;
				pic_update_irq(s->pics_state);
				break;
			case 7:
				irq = val & 7;
				s->priority_add = (irq + 1) & 7;
				pic_clear_isr(s, irq);
				pic_update_irq(s->pics_state);
				break;
			default:
				break;	/* no operation */
			}
		}
	} else
		switch (s->init_state) {
		case 0: { /* normal mode */
			u8 imr_diff = s->imr ^ val,
				off = (s == &s->pics_state->pics[0]) ? 0 : 8;
			s->imr = val;
			for (irq = 0; irq < PIC_NUM_PINS/2; irq++)
				if (imr_diff & (1 << irq))
					kvm_fire_mask_notifiers(
						s->pics_state->kvm,
						SELECT_PIC(irq + off),
						irq + off,
						!!(s->imr & (1 << irq)));
			pic_update_irq(s->pics_state);
			break;
		}
		case 1:
			s->irq_base = val & 0xf8;
			s->init_state = 2;
			break;
		case 2:
			if (s->init4)
				s->init_state = 3;
			else
				s->init_state = 0;
			break;
		case 3:
			s->special_fully_nested_mode = (val >> 4) & 1;
			s->auto_eoi = (val >> 1) & 1;
			s->init_state = 0;
			break;
		}
}

static u32 pic_poll_read(struct kvm_kpic_state *s, u32 addr1)
{
	int ret;

	ret = pic_get_irq(s);
	if (ret >= 0) {
		if (addr1 >> 7) {
			s->pics_state->pics[0].isr &= ~(1 << 2);
			s->pics_state->pics[0].irr &= ~(1 << 2);
		}
		s->irr &= ~(1 << ret);
		pic_clear_isr(s, ret);
		if (addr1 >> 7 || ret != 2)
			pic_update_irq(s->pics_state);
	} else {
		ret = 0x07;
		pic_update_irq(s->pics_state);
	}

	return ret;
}

static u32 pic_ioport_read(void *opaque, u32 addr1)
{
	struct kvm_kpic_state *s = opaque;
	unsigned int addr;
	int ret;

	addr = addr1;
	addr &= 1;
	if (s->poll) {
		ret = pic_poll_read(s, addr1);
		s->poll = 0;
	} else
		if (addr == 0)
			if (s->read_reg_select)
				ret = s->isr;
			else
				ret = s->irr;
		else
			ret = s->imr;
	return ret;
}

static void elcr_ioport_write(void *opaque, u32 addr, u32 val)
{
	struct kvm_kpic_state *s = opaque;
	s->elcr = val & s->elcr_mask;
}

static u32 elcr_ioport_read(void *opaque, u32 addr1)
{
	struct kvm_kpic_state *s = opaque;
	return s->elcr;
}

static int picdev_in_range(gpa_t addr)
{
	switch (addr) {
	case 0x20:
	case 0x21:
	case 0xa0:
	case 0xa1:
	case 0x4d0:
	case 0x4d1:
		return 1;
	default:
		return 0;
	}
}

static int picdev_write(struct kvm_pic *s,
			 gpa_t addr, int len, const void *val)
{
	unsigned char data = *(unsigned char *)val;
	if (!picdev_in_range(addr))
		return -EOPNOTSUPP;

	if (len != 1) {
		pr_pic_unimpl("non byte write\n");
		return 0;
	}
	pic_lock(s);
	switch (addr) {
	case 0x20:
	case 0x21:
	case 0xa0:
	case 0xa1:
		pic_ioport_write(&s->pics[addr >> 7], addr, data);
		break;
	case 0x4d0:
	case 0x4d1:
		elcr_ioport_write(&s->pics[addr & 1], addr, data);
		break;
	}
	pic_unlock(s);
	return 0;
}

static int picdev_read(struct kvm_pic *s,
		       gpa_t addr, int len, void *val)
{
	unsigned char data = 0;
	if (!picdev_in_range(addr))
		return -EOPNOTSUPP;

	if (len != 1) {
		pr_pic_unimpl("non byte read\n");
		return 0;
	}
	pic_lock(s);
	switch (addr) {
	case 0x20:
	case 0x21:
	case 0xa0:
	case 0xa1:
		data = pic_ioport_read(&s->pics[addr >> 7], addr);
		break;
	case 0x4d0:
	case 0x4d1:
		data = elcr_ioport_read(&s->pics[addr & 1], addr);
		break;
	}
	*(unsigned char *)val = data;
	pic_unlock(s);
	return 0;
}

static int picdev_master_write(struct kvm_io_device *dev,
			       gpa_t addr, int len, const void *val)
{
	return picdev_write(container_of(dev, struct kvm_pic, dev_master),
			    addr, len, val);
}

static int picdev_master_read(struct kvm_io_device *dev,
			      gpa_t addr, int len, void *val)
{
	return picdev_read(container_of(dev, struct kvm_pic, dev_master),
			    addr, len, val);
}

static int picdev_slave_write(struct kvm_io_device *dev,
			      gpa_t addr, int len, const void *val)
{
	return picdev_write(container_of(dev, struct kvm_pic, dev_slave),
			    addr, len, val);
}

static int picdev_slave_read(struct kvm_io_device *dev,
			     gpa_t addr, int len, void *val)
{
	return picdev_read(container_of(dev, struct kvm_pic, dev_slave),
			    addr, len, val);
}

static int picdev_eclr_write(struct kvm_io_device *dev,
			     gpa_t addr, int len, const void *val)
{
	return picdev_write(container_of(dev, struct kvm_pic, dev_eclr),
			    addr, len, val);
}

static int picdev_eclr_read(struct kvm_io_device *dev,
			    gpa_t addr, int len, void *val)
{
	return picdev_read(container_of(dev, struct kvm_pic, dev_eclr),
			    addr, len, val);
}

/*
 * callback when PIC0 irq status changed
 */
static void pic_irq_request(struct kvm *kvm, int level)
{
	struct kvm_pic *s = pic_irqchip(kvm);

	if (!s->output)
		s->wakeup_needed = true;
	s->output = level;
}

static const struct kvm_io_device_ops picdev_master_ops = {
	.read     = picdev_master_read,
	.write    = picdev_master_write,
};

static const struct kvm_io_device_ops picdev_slave_ops = {
	.read     = picdev_slave_read,
	.write    = picdev_slave_write,
};

static const struct kvm_io_device_ops picdev_eclr_ops = {
	.read     = picdev_eclr_read,
	.write    = picdev_eclr_write,
};

struct kvm_pic *kvm_create_pic(struct kvm *kvm)
{
	struct kvm_pic *s;
	int ret;

	s = kzalloc(sizeof(struct kvm_pic), GFP_KERNEL);
	if (!s)
		return NULL;
	spin_lock_init(&s->lock);
	s->kvm = kvm;
	s->pics[0].elcr_mask = 0xf8;
	s->pics[1].elcr_mask = 0xde;
	s->pics[0].pics_state = s;
	s->pics[1].pics_state = s;

	/*
	 * Initialize PIO device
	 */
	kvm_iodevice_init(&s->dev_master, &picdev_master_ops);
	kvm_iodevice_init(&s->dev_slave, &picdev_slave_ops);
	kvm_iodevice_init(&s->dev_eclr, &picdev_eclr_ops);
	mutex_lock(&kvm->slots_lock);
	ret = kvm_io_bus_register_dev(kvm, KVM_PIO_BUS, 0x20, 2,
				      &s->dev_master);
	if (ret < 0)
		goto fail_unlock;

	ret = kvm_io_bus_register_dev(kvm, KVM_PIO_BUS, 0xa0, 2, &s->dev_slave);
	if (ret < 0)
		goto fail_unreg_2;

	ret = kvm_io_bus_register_dev(kvm, KVM_PIO_BUS, 0x4d0, 2, &s->dev_eclr);
	if (ret < 0)
		goto fail_unreg_1;

	mutex_unlock(&kvm->slots_lock);

	return s;

fail_unreg_1:
	kvm_io_bus_unregister_dev(kvm, KVM_PIO_BUS, &s->dev_slave);

fail_unreg_2:
	kvm_io_bus_unregister_dev(kvm, KVM_PIO_BUS, &s->dev_master);

fail_unlock:
	mutex_unlock(&kvm->slots_lock);

	kfree(s);

	return NULL;
}

void kvm_destroy_pic(struct kvm *kvm)
{
	struct kvm_pic *vpic = kvm->arch.vpic;

	if (vpic) {
		kvm_io_bus_unregister_dev(kvm, KVM_PIO_BUS, &vpic->dev_master);
		kvm_io_bus_unregister_dev(kvm, KVM_PIO_BUS, &vpic->dev_slave);
		kvm_io_bus_unregister_dev(kvm, KVM_PIO_BUS, &vpic->dev_eclr);
		kvm->arch.vpic = NULL;
		kfree(vpic);
	}
}<|MERGE_RESOLUTION|>--- conflicted
+++ resolved
@@ -318,11 +318,7 @@
 		if (val & 0x10) {
 			u8 edge_irr = s->irr & ~s->elcr;
 			int i;
-<<<<<<< HEAD
-			bool found;
-=======
 			bool found = false;
->>>>>>> ddfb43f3
 			struct kvm_vcpu *vcpu;
 
 			s->init4 = val & 1;
