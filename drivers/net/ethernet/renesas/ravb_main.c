--- conflicted
+++ resolved
@@ -924,12 +924,7 @@
 	/* 10BASE is not supported */
 	phydev->supported &= ~PHY_10BT_FEATURES;
 
-<<<<<<< HEAD
-	netdev_info(ndev, "attached PHY %d (IRQ %d) to driver %s\n",
-		    phydev->addr, phydev->irq, phydev->drv->name);
-=======
 	phy_attached_info(phydev);
->>>>>>> b562e44f
 
 	priv->phydev = phydev;
 
