--- conflicted
+++ resolved
@@ -172,10 +172,7 @@
 	    file_priv->minor->master != file_priv->master) {
 		mutex_lock(&dev->struct_mutex);
 		file_priv->minor->master = drm_master_get(file_priv->master);
-<<<<<<< HEAD
-=======
 		file_priv->is_master = 1;
->>>>>>> 6574612f
 		mutex_unlock(&dev->struct_mutex);
 	}
 
